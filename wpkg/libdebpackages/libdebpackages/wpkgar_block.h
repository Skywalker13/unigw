/*    wpkgar_block.h -- declaration of the wpkg archive block
 *    Copyright (C) 2012-2015  Made to Order Software Corporation
 *
 *    This program is free software; you can redistribute it and/or modify
 *    it under the terms of the GNU General Public License as published by
 *    the Free Software Foundation; either version 2 of the License, or
 *    (at your option) any later version.
 *
 *    This program is distributed in the hope that it will be useful,
 *    but WITHOUT ANY WARRANTY; without even the implied warranty of
 *    MERCHANTABILITY or FITNESS FOR A PARTICULAR PURPOSE.  See the
 *    GNU General Public License for more details.
 *
 *    You should have received a copy of the GNU General Public License along
 *    with this program; if not, write to the Free Software Foundation, Inc.,
 *    51 Franklin Street, Fifth Floor, Boston, MA 02110-1301 USA.
 *
 *    Authors
 *    Alexis Wilke   alexis@m2osw.com
 */

/** \file
 * \brief The wpkg archive file for indexes.
 *
 * When installing a package with wpkg, it creates an index using the wpkg
 * archive format which is the list of files without any data (think of it
 * as a tarball on which you can run `tar tvf archive` but cannot
 * `tar xf archive`).
 *
 * The header defined in this file is the header used to define each file.
 * Although in most cases we use exactly one block per file, when a file
 * has a name that does not fit in the block header (i.e. 300 UTF-8
 * bytes) then additional blocks are used to define the full filename.
 * This also applies to symbolic links.
 *
 * The size of one block is exactly 1Kb.
 */
#ifndef WPKGAR_BLOCK_H
#define WPKGAR_BLOCK_H

#include    "debian_export.h"
#include    "controlled_vars/controlled_vars_auto_init.h"

#include    <stdint.h>


namespace wpkgar {

// a wpkg archive is a list of filenames that were installed on a system
// this is similar to a tar header without the data of the file
//
// Note: this structure is saved on disk but it is not expected to be
//       shared between systems and thus we use binary values which
//       should not generate endianess concerns although the magic is
//       inverted (on purpose) when the endianess is inverted

const uint32_t  WPKGAR_MAGIC = ('W' << 24) | ('P' << 16) | ('K' << 8) | 'G';
const uint32_t  WPKGAR_MAGIC_OTHER_ENDIAN = ('G' << 24) | ('K' << 16) | ('P' << 8) | 'W';
DEBIAN_PACKAGE_EXPORT extern const uint8_t WPKGAR_VERSION_1_0[4];
DEBIAN_PACKAGE_EXPORT extern const uint8_t WPKGAR_VERSION_1_1[4];

// the wpkgar file is a set of these blocks
struct DEBIAN_PACKAGE_EXPORT wpkgar_block_t
{
    enum wpkgar_type_t {
        WPKGAR_TYPE_REGULAR           = 0,
        WPKGAR_TYPE_HARD_LINK         = 1,
        WPKGAR_TYPE_SYMBOLIC_LINK     = 2,
        WPKGAR_TYPE_CHARACTER_SPECIAL = 3,
        WPKGAR_TYPE_BLOCK_SPECIAL     = 4,
        WPKGAR_TYPE_DIRECTORY         = 5,
        WPKGAR_TYPE_FIFO              = 6,
        WPKGAR_TYPE_CONTINUOUS        = 7,
        WPKGAR_TYPE_PACKAGE           = 8  // control file from package
    };
    enum wpkgar_compression_t {
        WPKGAR_COMPRESSION_NONE ,
        WPKGAR_COMPRESSION_GZ   ,
        WPKGAR_COMPRESSION_BZ2  ,
        WPKGAR_COMPRESSION_LZMA ,
        WPKGAR_COMPRESSION_XZ
    };
    enum wpkgar_usage_t {
        WPKGAR_USAGE_UNKNOWN       = 0,
        WPKGAR_USAGE_PROGRAM       = 1,
        WPKGAR_USAGE_DATA          = 2,
        WPKGAR_USAGE_CONFIGURATION = 3
    };
    enum wpkgar_status_t {
        WPKGAR_STATUS_UNKNOWN       = 0, // state is not currently known
        WPKGAR_STATUS_NOT_INSTALLED = 1, // file is being looked at, prepared
        WPKGAR_STATUS_INSTALLED     = 2, // installed from package
        WPKGAR_STATUS_CREATED       = 3, // this file was created
        WPKGAR_STATUS_INSTALLING    = 4, // started installing...
        WPKGAR_STATUS_MODIFIED      = 5, // configuration files
        WPKGAR_STATUS_CONFLICT      = 6, // file was replaced because of conflict
        WPKGAR_STATUS_CORRUPT       = 7  // md5sum mismatch and not configuration
    };

    wpkgar_block_t();

<<<<<<< HEAD
    controlled_vars::zuint32_t    f_magic;        // 'WPKG' (GKPW if endian is inverted)
    controlled_vars::zuchar_t     f_version[4];   // '1.0\0' or '1.1\0' (not endian affected)
    uint8_t                       f_type;         // wpkgar_type_t
    uint8_t                       f_original_compression; // for files we store uncompressed (control.tar & data.tar)
    uint8_t                       f_use;          // wpkgar_usage_t
    uint8_t                       f_status;       // wpkgar_status_t
    controlled_vars::zuint32_t    f_uid;          // user identifier (if f_user undefined)
    controlled_vars::zuint32_t    f_gid;          // group identifier (if f_group undefined)
    controlled_vars::zuint32_t    f_mode;         // "rwxrwxrwx" mode, may include s & t as well
    controlled_vars::zuint32_t    f_size;         // size of the file in the source package
    controlled_vars::zuint32_t    f_mtime;        // last modification time in the source package
    controlled_vars::zuint32_t    f_dev_major;    // if type is character or block special or 0
    controlled_vars::zuint32_t    f_dev_minor;    // if type is character or block special or 0
    controlled_vars::zuchar_t     f_name[300];    // filename including path
    controlled_vars::zuchar_t     f_link[300];    // hard/symbolic link destination
    controlled_vars::zuchar_t     f_user[32];     // user name when available
    controlled_vars::zuchar_t     f_group[32];    // group name when available
    controlled_vars::zuchar_t     f_md5sum[16];   // the original file md5sum (raw)
    controlled_vars::zuint16_t    f_name_size;    // extended filename if not zero (up to 64Kb - 1) (since version 1.1)
    controlled_vars::zuint16_t    f_link_size;    // extended symbolic link if not zero (up to 64Kb - 1) (since version 1.1)
=======
    controlled_vars::zuint32_t    f_magic;                // 'WPKG' (GKPW if endian is inverted)
    controlled_vars::zuchar_t     f_version[4];           // '1.0\0' or '1.1\0' (not endian affected)
    uint8_t                       f_type;                 // wpkgar_type_t
    uint8_t                       f_original_compression; // for files we store uncompressed (control.tar & data.tar)
    uint8_t                       f_use;                  // wpkgar_usage_t
    uint8_t                       f_status;               // wpkgar_status_t
    controlled_vars::zuint32_t    f_uid;                  // user identifier (if f_user undefined)
    controlled_vars::zuint32_t    f_gid;                  // group identifier (if f_group undefined)
    controlled_vars::zuint32_t    f_mode;                 // "rwxrwxrwx" mode, may include s & t as well
    controlled_vars::zuint32_t    f_size;                 // size of the file in the source package
    controlled_vars::zuint32_t    f_mtime;                // last modification time in the source package
    controlled_vars::zuint32_t    f_dev_major;            // if type is character or block special or 0
    controlled_vars::zuint32_t    f_dev_minor;            // if type is character or block special or 0
    controlled_vars::zuchar_t     f_name[300];            // filename including path
    controlled_vars::zuchar_t     f_link[300];            // hard/symbolic link destination
    controlled_vars::zuchar_t     f_user[32];             // user name when available
    controlled_vars::zuchar_t     f_group[32];            // group name when available
    controlled_vars::zuchar_t     f_md5sum[16];           // the original file md5sum (raw)
    controlled_vars::zuint16_t    f_name_size;            // extended filename if not zero (up to 64Kb - 1) (since version 1.1)
    controlled_vars::zuint16_t    f_link_size;            // extended symbolic link if not zero (up to 64Kb - 1) (since version 1.1)
>>>>>>> b4aef05c

    // space left blank so the structure is exactly 1Kb (1024 bytes)
    // we'll use that space as we see fit
    // if the number of reserved bytes becomes null or negative then
    // the compiler will complain
    controlled_vars::zuchar_t     f_reserved[1024 - (4 + 4 + 1 + 1 + 1 + 1 + 4 + 4 + 4 + 4 + 4 + 4 + 4 + 300 + 300 + 32 + 32 + 16 + 2 + 2 + 4)];
    controlled_vars::zuint32_t    f_checksum;     // sum of all the header as uint8_t with f_checksum = 0 at the time
};

}       // namespace wpkgar

#endif
//#ifndef WPKGAR_BLOCK_H
// vim: ts=4 sw=4 et<|MERGE_RESOLUTION|>--- conflicted
+++ resolved
@@ -99,28 +99,6 @@
 
     wpkgar_block_t();
 
-<<<<<<< HEAD
-    controlled_vars::zuint32_t    f_magic;        // 'WPKG' (GKPW if endian is inverted)
-    controlled_vars::zuchar_t     f_version[4];   // '1.0\0' or '1.1\0' (not endian affected)
-    uint8_t                       f_type;         // wpkgar_type_t
-    uint8_t                       f_original_compression; // for files we store uncompressed (control.tar & data.tar)
-    uint8_t                       f_use;          // wpkgar_usage_t
-    uint8_t                       f_status;       // wpkgar_status_t
-    controlled_vars::zuint32_t    f_uid;          // user identifier (if f_user undefined)
-    controlled_vars::zuint32_t    f_gid;          // group identifier (if f_group undefined)
-    controlled_vars::zuint32_t    f_mode;         // "rwxrwxrwx" mode, may include s & t as well
-    controlled_vars::zuint32_t    f_size;         // size of the file in the source package
-    controlled_vars::zuint32_t    f_mtime;        // last modification time in the source package
-    controlled_vars::zuint32_t    f_dev_major;    // if type is character or block special or 0
-    controlled_vars::zuint32_t    f_dev_minor;    // if type is character or block special or 0
-    controlled_vars::zuchar_t     f_name[300];    // filename including path
-    controlled_vars::zuchar_t     f_link[300];    // hard/symbolic link destination
-    controlled_vars::zuchar_t     f_user[32];     // user name when available
-    controlled_vars::zuchar_t     f_group[32];    // group name when available
-    controlled_vars::zuchar_t     f_md5sum[16];   // the original file md5sum (raw)
-    controlled_vars::zuint16_t    f_name_size;    // extended filename if not zero (up to 64Kb - 1) (since version 1.1)
-    controlled_vars::zuint16_t    f_link_size;    // extended symbolic link if not zero (up to 64Kb - 1) (since version 1.1)
-=======
     controlled_vars::zuint32_t    f_magic;                // 'WPKG' (GKPW if endian is inverted)
     controlled_vars::zuchar_t     f_version[4];           // '1.0\0' or '1.1\0' (not endian affected)
     uint8_t                       f_type;                 // wpkgar_type_t
@@ -141,7 +119,6 @@
     controlled_vars::zuchar_t     f_md5sum[16];           // the original file md5sum (raw)
     controlled_vars::zuint16_t    f_name_size;            // extended filename if not zero (up to 64Kb - 1) (since version 1.1)
     controlled_vars::zuint16_t    f_link_size;            // extended symbolic link if not zero (up to 64Kb - 1) (since version 1.1)
->>>>>>> b4aef05c
 
     // space left blank so the structure is exactly 1Kb (1024 bytes)
     // we'll use that space as we see fit
